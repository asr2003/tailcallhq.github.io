import {SidebarsConfig} from "@docusaurus/plugin-content-docs"

const sidebars: SidebarsConfig = {
  graphql: [
    {
      type: "category",
      label: "Guides",
      items: ["graphql", "graphql-vs-rest", "graphql-react-client", "cto-guide", "problem-statement"],
    },
    {
      type: "category",
      label: "GraphQL Tutorial",
      items: [
        "what-is-graphql",
        "schema-and-types",
        "queries",
        "mutations",
        "variables",
        "fragments",
        "introspection",
        "directives",
      ],
    },
<<<<<<< HEAD
    "graphql-react-client",
    "graphql-angular-client",
=======
>>>>>>> d1238c90
  ],
}

module.exports = sidebars<|MERGE_RESOLUTION|>--- conflicted
+++ resolved
@@ -21,11 +21,8 @@
         "directives",
       ],
     },
-<<<<<<< HEAD
     "graphql-react-client",
     "graphql-angular-client",
-=======
->>>>>>> d1238c90
   ],
 }
 
